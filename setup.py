import setuptools

with open("README.md", "r") as fh:
    long_description = fh.read()

setuptools.setup(
    name="mmt",
<<<<<<< HEAD
    version="1.0",
=======
    version="2.0",
>>>>>>> fc05fa19
    author="Luc Baudoux (original idea), Thomas Rieutord (dev > 0.1.0)",
    author_email="thomas.rieutord@met.ie",
    description="""Multi land-use/land-cover translation network.
    Fork from original repository: 31 Aug 2023""",
    long_description=long_description,
    long_description_content_type="text/markdown",
    url="https://github.com/ThomasRieutord/MT-MLULC",
    packages=setuptools.find_packages(),
    classifiers=(
        "Environment :: Console"
        "Programming Language :: Python :: 3",
        "Operating System :: Linux",
        "Development Status :: 2 - Pre-Alpha",
    ),
)<|MERGE_RESOLUTION|>--- conflicted
+++ resolved
@@ -5,11 +5,7 @@
 
 setuptools.setup(
     name="mmt",
-<<<<<<< HEAD
-    version="1.0",
-=======
     version="2.0",
->>>>>>> fc05fa19
     author="Luc Baudoux (original idea), Thomas Rieutord (dev > 0.1.0)",
     author_email="thomas.rieutord@met.ie",
     description="""Multi land-use/land-cover translation network.
